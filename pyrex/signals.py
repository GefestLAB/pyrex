"""Module containing classes for digital signal processing"""

from enum import Enum
import logging
import numpy as np
import scipy.signal
import scipy.fftpack

logger = logging.getLogger(__name__)


class Signal:
    """Base class for signals. Takes arrays of times and values
    (values array forced to size of times array by zero padding or slicing).
    Supports adding between signals with the same time values,
    resampling the signal, and calculating the signal's envelope."""
    class ValueTypes(Enum):
        """Enum containing possible types (units) for signal values."""
        undefined = 0
        voltage = 1
        field = 2
        power = 3

    def __init__(self, times, values, value_type=ValueTypes.undefined):
        self.times = np.array(times)
        len_diff = len(times)-len(values)
        if len_diff>0:
            self.values = np.concatenate((values, np.zeros(len_diff)))
        else:
            self.values = np.array(values[:len(times)])
        self.value_type = value_type

    def __add__(self, other):
        """Adds two signals by adding their values at each time."""
        if not(isinstance(other, Signal)):
            raise TypeError("Can't add object with type"
                            +str(type(other))+" to a signal")
        if not(np.array_equal(self.times, other.times)):
            raise ValueError("Can't add signals with different times")
        if (self.value_type!=self.ValueTypes.undefined and
                other.value_type!=self.ValueTypes.undefined and
                self.value_type!=other.value_type):
            raise ValueError("Can't add signals with different value types")

        if self.value_type==self.ValueTypes.undefined:
            value_type = other.value_type
        else:
            value_type = self.value_type

        return Signal(self.times, self.values+other.values,
                      value_type=value_type)

    def __radd__(self, other):
        """Allows for adding Signal object to 0.
        Useful when using sum() on a set of signals."""
        if other!=0:
            raise TypeError("unsupported operand type(s) for +: '"+
                            +str(type(other))+"' and 'Signal'")

        return self

    @property
    def dt(self):
        """Returns the spacing of the time array, or None if invalid."""
        try:
            return self.times[1]-self.times[0]
        except IndexError:
            return None

    @property
    def envelope(self):
        """Calculates envelope of the signal by Hilbert transform."""
        analytic_signal = scipy.signal.hilbert(self.values)
        return np.abs(analytic_signal)

    def resample(self, n):
        """Resamples the signal into n points in the same time range."""
        if n==len(self.times):
            return

        self.times = np.linspace(self.times[0], self.times[-1], n)
        self.values = scipy.signal.resample(self.values, n)

    def with_times(self, new_times):
        """Returns a signal object representing this signal with a different
        times array. Uses numpy.iterp on values by default."""
        new_values = np.interp(new_times, self.times, self.values,
                               left=0, right=0)
        return Signal(new_times, new_values, value_type=self.value_type)


    @property
    def spectrum(self):
        """Returns the FFT spectrum of the signal."""
        return scipy.fftpack.fft(self.values)

    @property
    def frequencies(self):
        """Returns the FFT frequencies of the signal."""
        return scipy.fftpack.fftfreq(n=len(self.values), d=self.dt)

    def filter_frequencies(self, freq_response):
        """Applies the given frequency response function to the signal."""
        filtered_spectrum = self.spectrum

        # Attempt to evaluate all responses in one function call
        try:
            responses = np.array(freq_response(self.frequencies))
        # Otherwise evaluate responses one at a time
        except ValueError:
            logger.debug("Frequency response function %r could not be "+
                         "evaluated for multiple frequencies at once",
                         freq_response)
            responses = np.zeros(len(filtered_spectrum))
            for i, f in enumerate(self.frequencies):
                responses[i] = freq_response(f)

        filtered_spectrum *= responses
        self.values = np.real(scipy.fftpack.ifft(filtered_spectrum))



class EmptySignal(Signal):
    """Class for signal with no amplitude (all values = 0)"""
    def __init__(self, times, value_type=Signal.ValueTypes.undefined):
        super().__init__(times, np.zeros(len(times)), value_type=value_type)

    def with_times(self, new_times):
        """Returns a signal object representing this signal with a different
        times array. Returns EmptySignal for new times."""
        return EmptySignal(new_times, value_type=self.value_type)


class FunctionSignal(Signal):
    """Class for signals generated by a function"""
    def __init__(self, times, function, value_type=Signal.ValueTypes.undefined):
        self.times = np.array(times)
        self.function = function
        # Attempt to evaluate all values in one function call
        try:
            values = self.function(self.times)
        # Otherwise evaluate values one at a time
        except (ValueError, TypeError):
            values = []
            for t in self.times:
                values.append(self.function(t))

        super().__init__(times, values, value_type=value_type)

    def with_times(self, new_times):
        """Returns a signal object representing this signal with a different
        times array. Leverages knowledge of the function to properly
        interpolate and extrapolate."""
        return FunctionSignal(new_times, self.function,
                              value_type=self.value_type)



class SlowAskaryanSignal(Signal):
    """Askaryan pulse binned to times from a particle shower with given energy
    (GeV) observed at angle theta (radians) from the shower axis.
    Optional parameters are the index of refraction n, and pulse offset
    to start time t0 (s). Returned signal values are electric fields (V/m).\n
    Note that the amplitude of the pulse goes as 1/R, where R is the distance
    from source to observer. R is assumed to be 1 meter so that dividing by a
    different value produces the proper result."""
    def __init__(self, times, energy, theta, n=1.78, t0=0):
        logger.warning("SlowAskaryanSignal is deprecated, use "+
                       "FastAskaryanSignal (aliased to AskaryanSignal) instead")
        # Calculation of pulse based on https://arxiv.org/pdf/1106.6283v3.pdf
        # Vector potential is given by:
        #   A(theta,t) = integral(Q(z) * RAC(t-z(1-n*cos(theta))/c))
        #                * sin(theta) / sin(theta_c) / R / integral(Q(z))
        self.energy = energy
        self.vector_potential = np.zeros(len(times))

        # Conversion factor for z in RAC
        z_to_t = (1 - n*np.cos(theta))/3e8

        # Integrals of z go from z_min to z_max with n_z steps
        z_min = 0
        z_max = 2.5*self.max_length()
        n_z = 1000
        z_vals, dz = np.linspace(z_min, z_max, n_z, endpoint=False,
                                 retstep=True)

        # Q(z) is the same for every time
        Q = np.zeros(n_z)
        for i, z in enumerate(z_vals):
            Q[i] = self.charge_profile(z)

        # Calculate RAC and integral(Q*RAC) at each time
        for i, t in enumerate(times):
            RA_C = np.zeros(n_z)
            for j, z in enumerate(z_vals):
                RA_C[j] = self.RAC(t - t0 - z*z_to_t)
            self.vector_potential[i] = np.trapz(Q*RA_C, dx=dz)

        # Calculate LQ_tot (the excess longitudinal charge along the shower)
        LQ_tot = np.trapz(Q, dx=dz)

        # Calculate sin(theta_c) = sqrt(1-cos^2(theta_c)) = sqrt(1-1/n^2)
        sin_theta_c = np.sqrt(1 - 1/n**2)

        # Scale the integral by the necessary factors
        self.vector_potential *= np.sin(theta) / sin_theta_c / LQ_tot

        # Calculate electric field by taking derivative of vector potential
        dt = times[1] - times[0]
        values = -np.diff(self.vector_potential) / dt

        super().__init__(times, values, value_type=self.ValueTypes.field)


    def RAC(self, time):
        """Calculates R * vector potential at the Cherenkov angle in Vs
        at the given time (s)."""
        # Get absolute value of time in nanoseconds
        ta = np.abs(time) * 1e9
        if time>=0:
            return (-4.5e-17 * self.energy
                    * (np.exp(-ta/0.057) + (1+2.87*ta)**-3))
        else:
            return (-4.5e-17 * self.energy
                    * (np.exp(-ta/0.030) + (1+3.05*ta)**-3.5))

    def charge_profile(self, z, density=0.92, crit_energy=7.86e-2,
                       rad_length=36.08):
        """Calculates the longitudinal charge profile in the EM shower at
        distance z (m) with parameters for the density (g/cm^3),
        critical energy (GeV), and electron radiation length (g/cm^2) in ice."""
        if z<=0 or self.energy<=crit_energy:
            return 0

        # Depth calculated by "integrating" the density along the shower path
        # (in g/cm^2)
        x = 100 * z * density
        x_ratio = x / rad_length
        e_ratio = self.energy / crit_energy

        # Shower age
        s = 3 * x_ratio / (x_ratio + 2*np.log(e_ratio))

        # Number of particles
        N = (0.31 * np.exp(x_ratio * (1 - 1.5*np.log(s)))
             / np.sqrt(np.log(e_ratio)))

        return N * 1.602e-19

    def max_length(self, density=0.92, crit_energy=7.86e-2, rad_length=36.08):
        """Calculates the maximum length (m) of an EM shower
        with parameters for the density (g/cm^3), critical energy (GeV), and
        electron radiation length (g/cm^2) in ice."""
        # Maximum depth in g/cm^2
        x_max = rad_length * np.log(self.energy / crit_energy) / np.log(2)

        return 0.01 * x_max / density


class FastAskaryanSignal(Signal):
    """Askaryan pulse binned to times from a particle shower with given energy
    (GeV) observed at angle theta (radians) from the shower axis.
    Optional parameters are the index of refraction n, and pulse offset
    to start time t0 (s). Returned signal values are electric fields (V/m).\n
    Note that the amplitude of the pulse goes as 1/R, where R is the distance
    from source to observer. R is assumed to be 1 meter so that dividing by a
    different value produces the proper result."""
    def __init__(self, times, energy, theta, n=1.78, t0=0):
        # Calculation of pulse based on https://arxiv.org/pdf/1106.6283v3.pdf
        # Vector potential is given by:
        #   A(theta,t) = convolution(Q(z(1-n*cos(theta))/c)),
        #                            RAC(z(1-n*cos(theta))/c))
        #                * sin(theta) / sin(theta_c) / R / integral(Q(z))
        #                * c / (1-n*cos(theta))

        # Theta should represent the angle from the shower axis, and so should
        # always be positive
        theta = np.abs(theta)

        if theta > np.pi:
            raise ValueError("Angles greater than 180 degrees not supported")

        self.energy = energy

        # Conversion factor from z to t for RAC:
        # (1-n*cos(theta)) / c
        z_to_t = (1 - n*np.cos(theta))/3e8

        # Calculate the time step and the corresponding z-step
        dt = times[1] - times[0]

        # Calculate the corresponding z-step (dz = dt / z_to_t)
        # If the z-step is too large compared to the expected maximum shower
        # length, then the result will be bad. Set dt_divider so that
        # dz / max_length <= 0.1 (with dz=dt/z_to_t)
        dt_divider = int(np.abs(10*dt/self.max_length()/z_to_t)) + 1
        dz = dt / dt_divider / z_to_t
        if dt_divider!=1:
            logger.debug("z-step of %g too large; dt_divider changed to %g",
                         dt / z_to_t, dt_divider)

        # Create the charge-profile array up to 2.5 times the nominal
        # maximum shower length (to reduce errors)
        z_max = 2.5*self.max_length()
        n_Q = int(np.abs(z_max/dz))
        z_Q_vals = np.arange(n_Q) * np.abs(dz)
        Q = np.zeros(n_Q)
        for i, z in enumerate(z_Q_vals):
            Q[i] = self.charge_profile(z)

        # Fail gracefully if the energy is less than the critical energy for
        # shower formation (i.e. all Q values are zero)
        if np.all(Q==0) and len(Q)>0:
            super().__init__(times, np.zeros(len(times)))
            return

        # Calculate RAC at a specific number of t values (n_RAC) determined so
        # that the full convolution will have the same size as the times array,
        # when appropriately rescaled by dt_divider.
        # If t_RAC_vals does not include a reasonable range around zero
        # (typically because n_RAC is too small), errors occur. In that case
        # extra points are added at the beginning and/or end of RAC.
        # If n_RAC is too large, the convolution can take a very long time.
        # In that case, points are removed from the beginning and/or end of RAC.
        t_tolerance = 10e-9
        t_start = times[0] - t0
        n_extra_beginning = int((t_start+t_tolerance)/dz/z_to_t) + 1
        n_extra_end = (int((t_tolerance-t_start)/dz/z_to_t) + 1
                       + n_Q - len(times)*dt_divider)
        n_RAC = (len(times)*dt_divider + 1 - n_Q
                 + n_extra_beginning + n_extra_end)
        t_RAC_vals = (np.arange(n_RAC) * dz * z_to_t
                      + t_start - n_extra_beginning * dz * z_to_t)
        RA_C = np.zeros(n_RAC)
        for i, t in enumerate(t_RAC_vals):
            RA_C[i] = self.RAC(t)

        # Convolve Q and RAC to get unnormalized vector potential
        if n_Q*n_RAC>1e6:
            logger.debug("convolving %i Q points with %i RA_C points",
                         n_Q, n_RAC)
        convolution = scipy.signal.convolve(Q, RA_C, mode='full')

        # Adjust convolution by zero-padding or removing values according to
        # the values added/removed at the beginning and end of RA_C
        if n_extra_beginning<0:
            convolution = np.concatenate((np.zeros(-n_extra_beginning),
                                          convolution))
        else:
            convolution = convolution[n_extra_beginning:]
        if n_extra_end<=0:
            convolution = np.concatenate((convolution,
                                          np.zeros(-n_extra_end)))
        else:
            convolution = convolution[:-n_extra_end]

        # Reduce the number of values in the convolution based on the dt_divider
        # so that the number of values matches the length of the times array.
        # It's possible that this should be using scipy.signal.resample instead
        # TODO: Figure that out
        convolution = convolution[::dt_divider]

<<<<<<< HEAD
        # Remove any extra values in the convolution as a result of adding
        # extra values to the beginning and/or end of RAC
        if n_extra_end!=0:
            convolution = convolution[n_extra_beginning:-n_extra_end]
        else:
            convolution = convolution[n_extra_beginning:]

=======
>>>>>>> 8157147e
        # Calculate LQ_tot (the excess longitudinal charge along the shower)
        LQ_tot = np.trapz(Q, dx=dz)

        # Calculate sin(theta_c) = sqrt(1-cos^2(theta_c)) = sqrt(1-1/n^2)
        sin_theta_c = np.sqrt(1 - 1/n**2)

        # Scale the convolution by the necessary factors to get the true
        # vector potential A
        # z_to_t and dt_divider are divided based on trial and error to correct
        # the normalization. They are not proven nicely like the other factors
        A = (convolution * -1 * np.sin(theta) / sin_theta_c / LQ_tot
             / z_to_t / dt_divider)

        # Not sure why, but multiplying A by -dt is necessary to fix
        # normalization and dependence of amplitude on time spacing.
        # Since E = -dA/dt = np.diff(A) / -dt, we can skip multiplying
        # and later dividing by dt to save a little computational effort
        # (at the risk of more cognitive effort when deciphering the code)
        # So, to clarify, the above statement should have "* -dt" at the end
        # to be the true value of A, and the below would then have "/ -dt"

        # Calculate electric field by taking derivative of vector potential
        values = np.diff(A)

        # Note that although len(values) = len(times)-1 (because of np.diff),
        # the Signal class is desinged to handle this by zero-padding the values
        super().__init__(times, values, value_type=self.ValueTypes.field)


    @property
    def vector_potential(self):
        """Recover the vector_potential from the electric field.
        Mostly just for testing purposes."""
        return np.cumsum(np.concatenate(([0],self.values)))[:-1] * -self.dt


    def RAC(self, time):
        """Calculates R * vector potential (A) at the Cherenkov angle in Vs
        at the given time (s)."""
        # Get absolute value of time in nanoseconds
        ta = np.abs(time) * 1e9
        if time>=0:
            return (-4.5e-17 * self.energy
                    * (np.exp(-ta/0.057) + (1+2.87*ta)**-3))
        else:
            return (-4.5e-17 * self.energy
                    * (np.exp(-ta/0.030) + (1+3.05*ta)**-3.5))

    def charge_profile(self, z, density=0.92, crit_energy=7.86e-2,
                       rad_length=36.08):
        """Calculates the longitudinal charge profile in the EM shower at
        distance z (m) with parameters for the density (g/cm^3),
        critical energy (GeV), and electron radiation length (g/cm^2) in ice."""
        if z<=0 or self.energy<=crit_energy:
            return 0

        # Depth calculated by "integrating" the density along the shower path
        # (in g/cm^2)
        x = 100 * z * density
        x_ratio = x / rad_length
        e_ratio = self.energy / crit_energy

        # Shower age
        s = 3 * x_ratio / (x_ratio + 2*np.log(e_ratio))

        # Number of particles
        N = (0.31 * np.exp(x_ratio * (1 - 1.5*np.log(s)))
             / np.sqrt(np.log(e_ratio)))

        return N * 1.602e-19

    def max_length(self, density=0.92, crit_energy=7.86e-2, rad_length=36.08):
        """Calculates the maximum length (m) of an EM shower
        with parameters for the density (g/cm^3), critical energy (GeV), and
        electron radiation length (g/cm^2) in ice."""
        # Maximum depth in g/cm^2
        x_max = rad_length * np.log(self.energy / crit_energy) / np.log(2)

        return 0.01 * x_max / density


# FastAskaryanSignal result now matches SlowAskaryanSignal.
# In fact, FastAskaryanSignal performs much better:
#   Runs about 1000x faster
#   Causal, whereas SlowAskaryanSignal pulse seems to be backwards in time
#   Smooth pulse; no artifacts from integration errors
AskaryanSignal = FastAskaryanSignal



class GaussianNoise(Signal):
    """Gaussian noise signal with standard deviation sigma"""
    def __init__(self, times, sigma):
        self.sigma = sigma
        values = np.random.normal(0, self.sigma, size=len(times))
        super().__init__(times, values, value_type=self.ValueTypes.voltage)


class ThermalNoise(FunctionSignal):
    """Thermal Rayleigh noise in the frequency band f_band=[f_min,f_max] (Hz)
    at a given temperature (K) and resistance (ohms) or with a given RMS
    voltage (V). Optional parameters are f_amplitude (default 1) which can be
    a number or a function designating the amplitudes at each frequency,
    and n_freqs which is the number of frequencies to use (in f_band)
    for the calculation (default is based on the FFT bin size of the given
    times array). Returned signal values are voltages (V)."""
    def __init__(self, times, f_band, f_amplitude=1, rms_voltage=None,
                 temperature=None, resistance=None, n_freqs=0):
        # Calculation based on Rician (Rayleigh) noise model for ANITA:
        # https://www.phys.hawaii.edu/elog/anita_notes/060228_110754/noise_simulation.ps

        self.f_min, self.f_max = f_band
        # If number of frequencies is unspecified (or invalid),
        # determine based on the FFT bin size of the times array
        if n_freqs<1:
            n_freqs = (self.f_max - self.f_min) * (times[-1] - times[0])
            # Broken out into steps to ease understanding:
            #   duration = times[-1] - times[0]
            #   f_bin_size = 1 / duration
            #   n_freqs = (self.f_max - self.f_min) / f_bin_size

        # If number of frequencies is still zero (e.g. len(times)==1),
        # force it to 1
        if n_freqs<1:
            n_freqs = 1

        self.freqs = np.linspace(self.f_min, self.f_max, int(n_freqs),
                                 endpoint=False)

        # Allow f_amplitude to be either a function or a single value
        if callable(f_amplitude):
            self.amps = [f_amplitude(f) for f in self.freqs]
        else:
            self.amps = np.full(len(self.freqs), f_amplitude, dtype="float64")

        self.phases = np.random.rand(len(self.freqs)) * 2*np.pi

        if rms_voltage is not None:
            self.rms = rms_voltage
        elif temperature is not None and resistance is not None:
            # RMS voltage = sqrt(4 * kB * T * R * bandwidth)
            self.rms = np.sqrt(4 * 1.38e-23 * temperature * resistance
                               * (self.f_max - self.f_min))
        else:
            raise ValueError("Either RMS voltage or temperature and resistance"+
                             " must be provided to calculate noise amplitude")

        def f(ts):
            # Set the time-domain signal by adding sinusoidal signals of each
            # frequency with the corresponding phase
            values = np.zeros(len(ts))
            for freq, amp, phase in zip(self.freqs, self.amps, self.phases):
                # Skip zero-frequency component if it exists
                if freq==0:
                    continue
                values += amp * np.cos(2*np.pi*freq * ts + phase)

            # Normalization calculated by guess-and-check,
            # but seems to work fine
            # normalization = np.sqrt(2/len(self.freqs))
            values *= np.sqrt(2/len(self.freqs))

            # So far, the units of the values are V/V_rms, so multiply by the
            # rms voltage:
            values *= self.rms

            return values

        super().__init__(times, function=f, value_type=self.ValueTypes.voltage)<|MERGE_RESOLUTION|>--- conflicted
+++ resolved
@@ -360,16 +360,6 @@
         # TODO: Figure that out
         convolution = convolution[::dt_divider]
 
-<<<<<<< HEAD
-        # Remove any extra values in the convolution as a result of adding
-        # extra values to the beginning and/or end of RAC
-        if n_extra_end!=0:
-            convolution = convolution[n_extra_beginning:-n_extra_end]
-        else:
-            convolution = convolution[n_extra_beginning:]
-
-=======
->>>>>>> 8157147e
         # Calculate LQ_tot (the excess longitudinal charge along the shower)
         LQ_tot = np.trapz(Q, dx=dz)
 
